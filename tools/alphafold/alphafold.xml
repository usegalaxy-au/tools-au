<tool id="alphafold" name="alphafold" version="@TOOL_VERSION@+galaxy@VERSION_SUFFIX@" profile="20.01">
    <description></description>
    <macros>
        <token name="@TOOL_VERSION@">2.0.0</token>
        <token name="@VERSION_SUFFIX@">0</token>
    </macros>

    <edam_topics>
        <edam_topic>topic_0082</edam_topic>
    </edam_topics>
    <edam_operations>
        <edam_operation>operation_0474</edam_operation>
    </edam_operations>

    <requirements>
        <container type="docker">neoformit/alphafold-galaxy@sha256:6adf7f07062b307d08c11130c39a28abc7c290b23f6c347b09c2c649c054c338</container>
    </requirements>

    <command detect_errors="exit_code"><![CDATA[
        ## fasta setup ----------------------------
        #if $fasta_or_text.input_mode == 'history':
            cp '$fasta_or_text.fasta_file' input.fasta &&

        #elif $fasta_or_text.input_mode == 'textbox':
            echo '$fasta_or_text.fasta_text' > input.fasta &&
        #end if

        python3 '$__tool_directory__/validate_fasta.py' input.fasta &&

        ## env vars -------------------------------
        export TF_FORCE_UNIFIED_MEMORY=1 &&
        export XLA_PYTHON_CLIENT_MEM_FRACTION=4.0 &&
        export DATE=`date +"%Y-%m-%d"` &&

        ## run alphafold  -------------------------
        ln -s /app/alphafold/alphafold alphafold &&
  	    python /app/alphafold/run_alphafold.py
  	    --fasta_paths alphafold.fasta
        --output_dir output
        --data_dir /data                   ## location of the alphafold databases on pulsar node --> could this maybe a env var? $ALPHAFOLD_DB --> \${ALPHAFOLD_DB:-/data}
        --uniref90_database_path /data/uniref90/uniref90.fasta
        --mgnify_database_path /data/mgnify/mgy_clusters_2018_12.fa
        --pdb70_database_path /data/pdb70/pdb70
        --template_mmcif_dir /data/pdb_mmcif/mmcif_files
        --obsolete_pdbs_path /data/pdb_mmcif/obsolete.dat
        --max_template_date=\$DATE
        --bfd_database_path /data/bfd/bfd_metaclust_clu_complete_id30_c90_final_seq.sorted_opt
        --uniclust30_database_path /data/uniclust30/uniclust30_2018_08/uniclust30_2018_08
        &&

        ## for dry run testing
        ## cp -r '$__tool_directory__/output' . &&

        ## generate extra outputs -----------------
        ## plddts
<<<<<<< HEAD
        python3 '$__tool_directory__/gen_extra_outputs.py' output/alphafold plddts &&
=======
        python3 $__tool_directory__/gen_extra_outputs.py output/alphafold $output_plddts &&
>>>>>>> b2b45d5a

        ## html
        mkdir -p '${ html.files_path }' &&
        mv '$__tool_directory__/alphafold.html' > ${html} &&
        cp output/alphafold/ranked_*.pdb '${html.files_path}' &&

        ## For some reason the working directory ends up being one level too deep!
        mv working/* .

    ]]></command>
    <inputs>
        <conditional name="fasta_or_text">
            <param name="input_mode" type="select" label="Fasta Input" help="Single protein sequence to fold. Input can be fasta file from history, or text. Provide only 1 sequence per job.">
                <option value="history">Use fasta from history</option>
                <option value="textbox">Paste sequence into textbox</option>
            </param>
            <when value="history">
                <param name="fasta_file" type="data" format="fasta" label="Fasta file from history" help="Select single fasta protein sequence from your history. If you wish to fold multiple proteins, submit an individual job for each protein." />
            </when>
            <when value="textbox">
                <param name="fasta_text" type="text" area="true" value="" label="Paste sequence" help="Paste single protein sequence into the textbox. If you wish to fold multiple proteins, submit individual jobs for each protein." />
            </when>
        </conditional>
        <param name="output_plddts" type="boolean" checked="false" label="Output per-residue confidence scores" truevalue="--plddts" falsevalue="" help="Alphafold produces a pLDDT score between 0-100 for each residue in the folded models. High scores represent high confidence in placement for the residue, while low scoring residues have lower confidence. Sections of low confidence often occur in disordered regions. " />

    </inputs>
    <outputs>
        <!-- <collection name="models" type="list" label="${tool.name} on ${on_string}: Models">
		    <discover_datasets pattern="(?P&lt;designation&gt;ranked_\d)\.pdb" ext="pdb" directory="output/alphafold/"/>
        </collection> -->
        <data name="model5" format="pdb" from_work_dir="output/alphafold/ranked_4.pdb" label="${tool.name} on ${on_string}: Model 5"/>
        <data name="model4" format="pdb" from_work_dir="output/alphafold/ranked_3.pdb" label="${tool.name} on ${on_string}: Model 4"/>
        <data name="model3" format="pdb" from_work_dir="output/alphafold/ranked_2.pdb" label="${tool.name} on ${on_string}: Model 3"/>
        <data name="model2" format="pdb" from_work_dir="output/alphafold/ranked_1.pdb" label="${tool.name} on ${on_string}: Model 2"/>
        <data name="model1" format="pdb" from_work_dir="output/alphafold/ranked_0.pdb" label="${tool.name} on ${on_string}: Model 1"/>
        <data name="confidence_scores" format="tsv" from_work_dir="output/alphafold/model_confidence_scores.tsv" label="${tool.name} on ${on_string}: Model confidence scores"/>
        <data name="plddts" format="tsv" from_work_dir="output/alphafold/plddts.tsv" label="${tool.name} on ${on_string}: Per-residue confidence scores (plddts)">
            <filter>(output_plddts)</filter>
        </data>
        <data name="html" format="html" label="${tool.name} on ${on_string}: Visualization" />

    </outputs>
    <tests>

        <!-- this is a TODO! -->
        <!-- the following is a rough template to fine tune after an initial run has been completed. -->
        <test expect_num_outputs="4">
            <conditional name="fasta_or_text">
                <param name="input_mode" value="history"/>
                <param name="fasta_file" value="test1.fasta"/>
            </conditional>
            <param name="output_plddts" value="true"/>
            <!-- 'models' output test can be improved once 'test1.fasta' is actually run -->
            <!-- <output_collection name="models" type="list">
                <element name="model_1.pdb" file="test1_model_1.pdb" compare="sim_size" delta="50" />
            </output_collection> -->
            <output name="confidence_scores">
                <assert_contents>
                    <has_n_columns n="2"/>
                    <has_n_lines n="6"/>
                    <has_size value="158" delta="10"/>
                </assert_contents>
            </output>
            <output name="plddts">
                <assert_contents>
                    <has_n_columns n="2"/>
                    <has_n_lines n="6"/>
                    <has_size value="3100" delta="200"/>
                </assert_contents>
            </output>
            <output name="html" file="index.html" compare="diff" delta="0" />
        </test>

    </tests>
    <help><![CDATA[

    
    
    .. class:: infomark
    
    **What it does**
    
    | Alphafold v2.0: AI-guided 3D structure prediction of proteins
    | 
    
    *What is alphafold?*
    
    | Alphafold is a program which uses neural networks to predict the tertiary (3D) structue of proteins. Alphafold accepts an amino acid sequence (in Fasta format), then will 'fold' that sequence into a 3D model. 
    | NOTE: Alphafold has a number of versions - this tool uses Alphafold v2.0. 
    |

    *Differentiation from other software*
 
    | The ability to use computers to predict 3D structures with high accuracy is desirable because it removes the time-consuming and costly process of determining structures experimentally. 
    | In-silico protein folding has therefore been an active field of research for decades. 
    | Alphafold represents a leap forward by regularly predicting structures to atomic-level accuracy, even when no similar structures are known.
    |

    *Downstream analysis*

    | Obtaining a protein fold is the first step in many analyses. 
    | The 3D models created by alphafold can be used in downstream analysis, including the following:  
    | 

    - Inspecting protein features
        3D viewers (pymol, chimera, ngl, blender) can be used to inspect active sites, regulatory domains, binding sites.
    - Molecular docking
        3D structures can be used to predict the binding affinity of different compounds.
        This is especially useful in structure-based drug design. 
    - Protein-protein interactions
        Proteins associate in many biological processes, including intracellular signalling pathways and protein complex formation.
        To predict these interactions, other programs ingest 3D models (such as those produced by alphafold) exist (PROVIDE TOOL NAME).

    *Expected run times*

    .. image:: $PATH_TO_IMAGES/alphafold_runtime_graph.png
        :width: 800
        :height: 520
    
    | 
    | In general, we observe a quadratic relationship between sequence length and time to fold. 
    | Once your job begings, a sequence of 50aa will take approx 1hr to complete, while a sequence of 2000aa will take about 18hrs.
    | 
        
    **Input**
    
    *Amino acid sequence* 

    | Alphafold accepts a **single amino acid sequence** in FASTA format. 
    | You can choose to input either a file from your Galaxy history or paste a sequence into a text box.
    | Please paste only a single sequence - we can only process a single sequence per job. 
    | Multiple sequences will return an error.
    | 
    
    **Outputs**
   
    *Visualization*
    
    | An interactive 3D graphic of the best predicted molecular structures. 
    | This output can be opened in Galaxy to give a visual impression of the results, with different structural representations to choose from. 
    | Open the "Visualization" history output by clicking on the "view data" icon:
    | 

    .. image:: $PATH_TO_IMAGES/alphafold-visualization.png
        :width: 800
        :height: 520
    
    | 

    *PDB files*
    
    | Five PDB (Protein Data Bank) files will be created for the best ranking models predicted by Alphafold. 
    | These files describe the molecular structures and can be used for downstream analysis. e.g. *in silico* molecular docking.
    | 
    
    *Model confidence scores (optional)*
    
    | This optional output produces a file which describes the confidence scores for each model (based on pLDDTs) which may be useful for downstream analysis. 
    | Model confidence scores are also included as a column in the default PDB output.
    | `Learn more about the pLDDT metric <https://www.ncbi.nlm.nih.gov/pmc/articles/PMC3799472/>`_
    | 
    
    **External Resources**
    
    We recommend checking out the
    `Alphafold Protein Scructure Database <https://alphafold.ebi.ac.uk/>`_,
    which contains predicted sequences for thousands of Human proteins:
    
    - `Google Deepmind's article on Alphafold <https://deepmind.com/blog/article/alphafold-a-solution-to-a-50-year-old-grand-challenge-in-biology>`_
    - `Alphafold source code on GitHub <https://github.com/deepmind/alphafold>`_

    ]]></help>
    <citations>
        <citation type="doi">https://doi.org/10.1038/s41586-021-03819-2</citation>
    </citations>
</tool><|MERGE_RESOLUTION|>--- conflicted
+++ resolved
@@ -53,11 +53,7 @@
 
         ## generate extra outputs -----------------
         ## plddts
-<<<<<<< HEAD
-        python3 '$__tool_directory__/gen_extra_outputs.py' output/alphafold plddts &&
-=======
-        python3 $__tool_directory__/gen_extra_outputs.py output/alphafold $output_plddts &&
->>>>>>> b2b45d5a
+        python3 '$__tool_directory__/gen_extra_outputs.py' output/alphafold $output_plddts &&
 
         ## html
         mkdir -p '${ html.files_path }' &&
@@ -134,39 +130,39 @@
     </tests>
     <help><![CDATA[
 
-    
-    
+
+
     .. class:: infomark
-    
+
     **What it does**
-    
+
     | Alphafold v2.0: AI-guided 3D structure prediction of proteins
-    | 
-    
+    |
+
     *What is alphafold?*
-    
-    | Alphafold is a program which uses neural networks to predict the tertiary (3D) structue of proteins. Alphafold accepts an amino acid sequence (in Fasta format), then will 'fold' that sequence into a 3D model. 
-    | NOTE: Alphafold has a number of versions - this tool uses Alphafold v2.0. 
+
+    | Alphafold is a program which uses neural networks to predict the tertiary (3D) structue of proteins. Alphafold accepts an amino acid sequence (in Fasta format), then will 'fold' that sequence into a 3D model.
+    | NOTE: Alphafold has a number of versions - this tool uses Alphafold v2.0.
     |
 
     *Differentiation from other software*
- 
-    | The ability to use computers to predict 3D structures with high accuracy is desirable because it removes the time-consuming and costly process of determining structures experimentally. 
-    | In-silico protein folding has therefore been an active field of research for decades. 
+
+    | The ability to use computers to predict 3D structures with high accuracy is desirable because it removes the time-consuming and costly process of determining structures experimentally.
+    | In-silico protein folding has therefore been an active field of research for decades.
     | Alphafold represents a leap forward by regularly predicting structures to atomic-level accuracy, even when no similar structures are known.
     |
 
     *Downstream analysis*
 
-    | Obtaining a protein fold is the first step in many analyses. 
-    | The 3D models created by alphafold can be used in downstream analysis, including the following:  
-    | 
+    | Obtaining a protein fold is the first step in many analyses.
+    | The 3D models created by alphafold can be used in downstream analysis, including the following:
+    |
 
     - Inspecting protein features
         3D viewers (pymol, chimera, ngl, blender) can be used to inspect active sites, regulatory domains, binding sites.
     - Molecular docking
         3D structures can be used to predict the binding affinity of different compounds.
-        This is especially useful in structure-based drug design. 
+        This is especially useful in structure-based drug design.
     - Protein-protein interactions
         Proteins associate in many biological processes, including intracellular signalling pathways and protein complex formation.
         To predict these interactions, other programs ingest 3D models (such as those produced by alphafold) exist (PROVIDE TOOL NAME).
@@ -176,56 +172,56 @@
     .. image:: $PATH_TO_IMAGES/alphafold_runtime_graph.png
         :width: 800
         :height: 520
-    
-    | 
-    | In general, we observe a quadratic relationship between sequence length and time to fold. 
+
+    |
+    | In general, we observe a quadratic relationship between sequence length and time to fold.
     | Once your job begings, a sequence of 50aa will take approx 1hr to complete, while a sequence of 2000aa will take about 18hrs.
-    | 
-        
+    |
+
     **Input**
-    
-    *Amino acid sequence* 
-
-    | Alphafold accepts a **single amino acid sequence** in FASTA format. 
+
+    *Amino acid sequence*
+
+    | Alphafold accepts a **single amino acid sequence** in FASTA format.
     | You can choose to input either a file from your Galaxy history or paste a sequence into a text box.
-    | Please paste only a single sequence - we can only process a single sequence per job. 
+    | Please paste only a single sequence - we can only process a single sequence per job.
     | Multiple sequences will return an error.
-    | 
-    
+    |
+
     **Outputs**
-   
+
     *Visualization*
-    
-    | An interactive 3D graphic of the best predicted molecular structures. 
-    | This output can be opened in Galaxy to give a visual impression of the results, with different structural representations to choose from. 
+
+    | An interactive 3D graphic of the best predicted molecular structures.
+    | This output can be opened in Galaxy to give a visual impression of the results, with different structural representations to choose from.
     | Open the "Visualization" history output by clicking on the "view data" icon:
-    | 
+    |
 
     .. image:: $PATH_TO_IMAGES/alphafold-visualization.png
         :width: 800
         :height: 520
-    
-    | 
+
+    |
 
     *PDB files*
-    
-    | Five PDB (Protein Data Bank) files will be created for the best ranking models predicted by Alphafold. 
+
+    | Five PDB (Protein Data Bank) files will be created for the best ranking models predicted by Alphafold.
     | These files describe the molecular structures and can be used for downstream analysis. e.g. *in silico* molecular docking.
-    | 
-    
+    |
+
     *Model confidence scores (optional)*
-    
-    | This optional output produces a file which describes the confidence scores for each model (based on pLDDTs) which may be useful for downstream analysis. 
+
+    | This optional output produces a file which describes the confidence scores for each model (based on pLDDTs) which may be useful for downstream analysis.
     | Model confidence scores are also included as a column in the default PDB output.
     | `Learn more about the pLDDT metric <https://www.ncbi.nlm.nih.gov/pmc/articles/PMC3799472/>`_
-    | 
-    
+    |
+
     **External Resources**
-    
+
     We recommend checking out the
     `Alphafold Protein Scructure Database <https://alphafold.ebi.ac.uk/>`_,
     which contains predicted sequences for thousands of Human proteins:
-    
+
     - `Google Deepmind's article on Alphafold <https://deepmind.com/blog/article/alphafold-a-solution-to-a-50-year-old-grand-challenge-in-biology>`_
     - `Alphafold source code on GitHub <https://github.com/deepmind/alphafold>`_
 
